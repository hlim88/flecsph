--- conflicted
+++ resolved
@@ -810,10 +810,6 @@
 
     size_t max_send = 20;
 
-<<<<<<< HEAD
-    // Set of branch pointers
-    //
-
     #pragma omp parallel
     {
       std::vector<branch_t*> omp_non_local;
@@ -826,32 +822,6 @@
         // Compute the interaction list for this branch
         if(interactions_branches(working_branches[i],inter_list,
           requests_branches))
-=======
-      // Compute the interaction list for this branch
-      if(interactions_branches(working_branches[i],inter_list,
-        requests_branches))
-      {
-        std::vector<std::vector<entity_t*>> neighbors;
-        neighbors.clear();
-        neighbors.resize(working_branches[i]->sub_entities());
-        // Sub traversal to apply to the particles
-        interactions_particles(working_branches[i],
-          inter_list,neighbors);
-        // Perform the computation in the same time for all the threads
-        int index = 0;
-        //for(auto j: *(working_branches[i]))
-        for(int j = working_branches[i]->begin_tree_entities();
-          j <= working_branches[i]->end_tree_entities(); ++j)
-        {
-          if(tree_entities_[j].is_local())
-            ef(entities_w_[j],neighbors[index],std::forward<ARGS>(args)...);
-          ++index;
-        }
-      }else{
-        assert(!assert_local);
-        std::vector<key_t> send;
-        #pragma omp critical
->>>>>>> 6d51d538
         {
           std::vector<std::vector<entity_t*>> neighbors;
           neighbors.clear();
@@ -866,7 +836,7 @@
             j <= working_branches[i]->end_tree_entities(); ++j)
           {
             if(tree_entities_[j].is_local())
-              ef(&(entities_w_[j]),neighbors[index],
+              ef(entities_w_[j],neighbors[index],
                 std::forward<ARGS>(args)...);
             ++index;
           }
