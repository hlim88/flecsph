--- conflicted
+++ resolved
@@ -53,14 +53,9 @@
               -DENABLE_LEGION=ON \
               -DENABLE_CLOG=OFF \
               -DENABLE_MPI=ON \
-<<<<<<< HEAD
-              -DENABLE_MPI_CXX_BINDINGS=ON 
-RUN make VERBOSE=1 -j2
-=======
               -DENABLE_OPENMP=ON \
               -DENABLE_MPI_CXX_BINDINGS=ON 
 RUN make VERBOSE=1
->>>>>>> d29526c1
 USER root
 RUN make install
 USER flecsi
